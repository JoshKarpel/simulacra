--- conflicted
+++ resolved
@@ -766,10 +766,7 @@
 atomic_momentum = electron_mass * atomic_velocity
 atomic_time = hbar / hartree
 per_atomic_time = 1 / atomic_time
-<<<<<<< HEAD
 atomic_power = atomic_energy / atomic_time
-=======
->>>>>>> e137fbe6
 atomic_angular_frequency = 1 / atomic_time
 atomic_frequency = atomic_angular_frequency / twopi
 atomic_force = hartree / bohr_radius
@@ -791,10 +788,7 @@
     'atomic_momentum': atomic_momentum,
     'atomic_time': atomic_time,
     'per_atomic_time': per_atomic_time,
-<<<<<<< HEAD
     'atomic_power': atomic_power,
-=======
->>>>>>> e137fbe6
     'atomic_frequency': atomic_frequency,
     'atomic_angular_frequency': atomic_angular_frequency,
     'atomic_force': atomic_force,
@@ -815,10 +809,7 @@
     'atomic_momentum': r'\mathrm{a.u.}',
     'atomic_time': r'\mathrm{a.u.}',
     'per_atomic_time': r'\mathrm{a.u.}',
-<<<<<<< HEAD
     'atomic_power': r'\mathrm{a.u.}',
-=======
->>>>>>> e137fbe6
     'atomic_frequency': r'\mathrm{a.u.}',
     'atomic_angular_frequency': r'\mathrm{a.u.}',
     'atomic_force': r'\mathrm{a.u.}',
