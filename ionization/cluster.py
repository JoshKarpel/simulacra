import logging
import itertools as it

import compy as cp
from compy.cluster import *
from compy.units import *
from ionization import core, integrodiff

logger = logging.getLogger(__name__)
logger.setLevel(logging.DEBUG)


def ask_mesh_type():
    """
    :return: spec_type, mesh_kwargs
    """
    mesh_kwargs = {}

    mesh_type = cp.cluster.ask_for_input('Mesh Type (cyl | sph | harm)', default = 'harm', cast_to = str)

    try:
        if mesh_type == 'cyl':
            spec_type = core.CylindricalSliceSpecification

            mesh_kwargs['z_bound'] = bohr_radius * cp.cluster.ask_for_input('Z Bound (Bohr radii)', default = 30, cast_to = float)
            mesh_kwargs['rho_bound'] = bohr_radius * cp.cluster.ask_for_input('Rho Bound (Bohr radii)', default = 30, cast_to = float)
            mesh_kwargs['z_points'] = 2 * (mesh_kwargs['z_bound'] / bohr_radius) * cp.cluster.ask_for_input('Z Points per Bohr Radii', default = 20, cast_to = int)
            mesh_kwargs['rho_points'] = (mesh_kwargs['rho_bound'] / bohr_radius) * cp.cluster.ask_for_input('Rho Points per Bohr Radii', default = 20, cast_to = int)

            mesh_kwargs['outer_radius'] = max(mesh_kwargs['z_bound'], mesh_kwargs['rho_bound'])

            memory_estimate = (128 / 8) * mesh_kwargs['z_points'] * mesh_kwargs['rho_points']

        elif mesh_type == 'sph':
            spec_type = core.SphericalSliceSpecification

            mesh_kwargs['r_bound'] = bohr_radius * cp.cluster.ask_for_input('R Bound (Bohr radii)', default = 30, cast_to = float)
            mesh_kwargs['r_points'] = (mesh_kwargs['r_bound'] / bohr_radius) * cp.cluster.ask_for_input('R Points per Bohr Radii', default = 40, cast_to = int)
            mesh_kwargs['theta_points'] = cp.cluster.ask_for_input('Theta Points', default = 100, cast_to = int)

            mesh_kwargs['outer_radius'] = mesh_kwargs['r_bound']

            memory_estimate = (128 / 8) * mesh_kwargs['r_points'] * mesh_kwargs['theta_points']

        elif mesh_type == 'harm':
            spec_type = core.SphericalHarmonicSpecification

            mesh_kwargs['r_bound'] = bohr_radius * cp.cluster.ask_for_input('R Bound (Bohr radii)', default = 250, cast_to = float)
            mesh_kwargs['r_points'] = (mesh_kwargs['r_bound'] / bohr_radius) * cp.cluster.ask_for_input('R Points per Bohr Radii', default = 8, cast_to = int)
            mesh_kwargs['l_bound'] = cp.cluster.ask_for_input('l points', default = 200, cast_to = int)

            mesh_kwargs['outer_radius'] = mesh_kwargs['r_bound']

            mesh_kwargs['snapshot_type'] = core.SphericalHarmonicSnapshot

            memory_estimate = (128 / 8) * mesh_kwargs['r_points'] * mesh_kwargs['l_bound']

        else:
            raise ValueError('Mesh type {} not found!'.format(mesh_type))

        logger.warning('Predicted memory usage per Simulation is >{}'.format(utils.convert_bytes(memory_estimate)))

        return spec_type, mesh_kwargs
    except ValueError:
        ask_mesh_type()


class ElectricFieldSimulationResult(cp.cluster.SimulationResult):
    def __init__(self, sim, job_processor):
        super().__init__(sim, job_processor)

        self.time_steps = copy(sim.time_steps)

        state_overlaps = sim.state_overlaps_vs_time

        self.final_norm = copy(sim.norm_vs_time[-1])
        # self.final_state_overlaps = {state: overlap[-1] for state, overlap in state_overlaps.items()}
        self.final_initial_state_overlap = copy(state_overlaps[sim.spec.initial_state][-1])
        self.final_bound_state_overlap = copy(sum(state_overlaps[s] for s in sim.bound_states))
        self.final_free_state_overlap = copy(sum(state_overlaps[s] for s in sim.free_states))

        if len(sim.data_times) > 2:
            self.make_wavefunction_plots(sim)

    def make_wavefunction_plots(self, sim):
        plot_kwargs = dict(
            target_dir = self.plots_dir,
            plot_name = 'name',
            show_title = True,
        )

        # sim.plot_wavefunction_vs_time(**plot_kwargs)

        grouped_states, group_labels = sim.group_free_states_by_continuous_attr('energy', divisions = 12, cutoff_value = 100 * eV, label_unit = 'eV')
        sim.plot_wavefunction_vs_time(**plot_kwargs, name_postfix = f'__energy__{sim.file_name}',
                                      grouped_free_states = grouped_states, group_labels = group_labels)
        # sim.plot_wavefunction_vs_time(**plot_kwargs, name_postfix = '__energy__collapsed',
        #                               collapse_bound_state_angular_momentums = True,
        #                               grouped_free_states = grouped_states, group_labels = group_labels)

        grouped_states, group_labels = sim.group_free_states_by_discrete_attr('l', cutoff_value = 10)
        sim.plot_wavefunction_vs_time(**plot_kwargs, name_postfix = f'__l__{sim.file_name}',
                                      grouped_free_states = grouped_states, group_labels = group_labels)
        # sim.plot_wavefunction_vs_time(**plot_kwargs, name_postfix = '__l__collapsed',
        #                               collapse_bound_state_angular_momentums = True,
        #                               grouped_free_states = grouped_states, group_labels = group_labels)


class ElectricFieldJobProcessor(cp.cluster.JobProcessor):
    simulation_result_type = ElectricFieldSimulationResult


parameter_name_to_unit_name = {
    'pulse_width': 'asec',
    'fluence': 'Jcm2',
    'phase': 'rad'
}


class PulseSimulationResult(ElectricFieldSimulationResult):
    def __init__(self, sim, job_processor):
        super().__init__(sim, job_processor)

        self.pulse_type = copy(sim.spec.pulse_type)
        self.pulse_width = copy(sim.spec.pulse_width)
        self.fluence = copy(sim.spec.fluence)
        self.phase = copy(sim.spec.phase)


class PulseJobProcessor(ElectricFieldJobProcessor):
    simulation_result_type = PulseSimulationResult

    def __init__(self, job_name, job_dir_path):
        super().__init__(job_name, job_dir_path, core.ElectricFieldSimulation)

    def make_summary_plots(self):
        super().make_summary_plots()

        if len(self.unprocessed_sim_names) == 0:
            self.make_pulse_parameter_scan_plots()

    def make_pulse_parameter_scan_plots(self):
        for ionization_metric in ('final_norm', 'final_initial_state_overlap'):
            ionization_metric_name = ionization_metric.replace('_', ' ').title()

            for plot_parameter, line_parameter, scan_parameter in it.permutations(('pulse_width', 'fluence', 'phase')):
                plot_parameter_name, line_parameter_name, scan_parameter_name = plot_parameter.replace('_', ' ').title(), line_parameter.replace('_', ' ').title(), scan_parameter.replace('_', ' ').title()
                plot_parameter_unit, line_parameter_unit, scan_parameter_unit = parameter_name_to_unit_name[plot_parameter], parameter_name_to_unit_name[line_parameter], parameter_name_to_unit_name[scan_parameter]
                plot_parameter_set, line_parameter_set, scan_parameter_set = self.parameter_set(plot_parameter), self.parameter_set(line_parameter), self.parameter_set(scan_parameter)

                for plot_parameter_value in plot_parameter_set:
                    for line_group_number, line_parameter_group in enumerate(cp.utils.grouper(sorted(line_parameter_set), 8)):
                        plot_name = f'{ionization_metric}__{plot_parameter}={uround(plot_parameter_value, parameter_name_to_unit_name[plot_parameter], 3)}__grouped_by_{line_parameter}__group_{line_group_number}'

                        lines = []
                        line_labels = []

                        for line_parameter_value in sorted(l for l in line_parameter_group if l is not None):
                            selector = {
                                plot_parameter: plot_parameter_value,
                                line_parameter: line_parameter_value,
                            }
                            results = sorted(self.select_by_kwargs(**selector), key = lambda result: getattr(result, scan_parameter))

                            x = np.array([getattr(result, scan_parameter) for result in results])

                            lines.append(np.array([getattr(result, ionization_metric) for result in results]))

                            label = fr"{line_parameter_name}$\, = {uround(line_parameter_value, parameter_name_to_unit_name[line_parameter], 3)} \, {unit_names_to_tex_strings[line_parameter_unit]}$"
                            line_labels.append(label)

                        for log in (False, True):
                            if not log:
                                y_lower_limit = 0
                            else:
                                y_lower_limit = None

                            cp.utils.xy_plot(plot_name + f'__log={log}',
                                             x,
                                             *lines,
                                             line_labels = line_labels,
                                             title = f"{plot_parameter_name}$\, = {uround(plot_parameter_value, plot_parameter_unit, 3)} \, {unit_names_to_tex_strings[plot_parameter_unit]}$",
                                             x_label = scan_parameter_name, x_scale = scan_parameter_unit,
<<<<<<< HEAD
                                             y_lower_limit = y_lower_limit, y_upper_limit = 1, y_log_axis = log,
=======
                                             y_lower_limit = y_lower_limit, y_upper_limit = 1,
>>>>>>> dde7fa49
                                             y_label = ionization_metric_name,
                                             target_dir = self.plots_dir
                                             )


class IDESimulationResult(cp.cluster.SimulationResult):
    def __init__(self, sim, job_processor):
        super().__init__(sim, job_processor)

        self.pulse_type = copy(sim.spec.pulse_type)
        self.pulse_width = copy(sim.spec.pulse_width)
        self.fluence = copy(sim.spec.fluence)
        self.phase = copy(sim.spec.phase)

        self.final_bound_state_overlap = np.abs(sim.a[-1]) ** 2

        self.make_a_plots(sim)

    def make_a_plots(self, sim):
        plot_kwargs = dict(
            target_dir = self.plots_dir,
            plot_name = 'name',
            show_title = True,
            name_postfix = f'__{sim.file_name}',
        )

        sim.plot_a_vs_time(**plot_kwargs)
        sim.plot_a_vs_time(**plot_kwargs, log = True)


class IDEJobProcessor(cp.cluster.JobProcessor):
    simulation_result_type = IDESimulationResult

    def __init__(self, job_name, job_dir_path):
        super().__init__(job_name, job_dir_path, integrodiff.AdaptiveIntegroDifferentialEquationSimulation)

    def make_summary_plots(self):
        super().make_summary_plots()

        if len(self.unprocessed_sim_names) == 0:
            self.make_pulse_parameter_scan_plots()

    def make_pulse_parameter_scan_plots(self):
        for ionization_metric in ['final_bound_state_overlap']:
            ionization_metric_name = ionization_metric.replace('_', ' ').title()

            for plot_parameter, line_parameter, scan_parameter in it.permutations(('pulse_width', 'fluence', 'phase')):
                plot_parameter_name, line_parameter_name, scan_parameter_name = plot_parameter.replace('_', ' ').title(), line_parameter.replace('_', ' ').title(), scan_parameter.replace('_', ' ').title()
                plot_parameter_unit, line_parameter_unit, scan_parameter_unit = parameter_name_to_unit_name[plot_parameter], parameter_name_to_unit_name[line_parameter], parameter_name_to_unit_name[scan_parameter]
                plot_parameter_set, line_parameter_set, scan_parameter_set = self.parameter_set(plot_parameter), self.parameter_set(line_parameter), self.parameter_set(scan_parameter)

                for plot_parameter_value in plot_parameter_set:
                    for line_group_number, line_parameter_group in enumerate(cp.utils.grouper(sorted(line_parameter_set), 8)):
                        plot_name = f'{ionization_metric}__{plot_parameter}={plot_parameter_value}__grouped_by_{line_parameter}__group_{line_group_number}'

                        lines = []
                        line_labels = []

                        for line_parameter_value in sorted(l for l in line_parameter_group if l is not None):
                            selector = {
                                plot_parameter: plot_parameter_value,
                                line_parameter: line_parameter_value,
                            }
                            results = sorted(self.select_by_kwargs(**selector), key = lambda result: getattr(result, scan_parameter))

                            x = np.array([getattr(result, scan_parameter) for result in results])

                            lines.append(np.array([getattr(result, ionization_metric) for result in results]))

                            label = fr"{line_parameter_name}$\, = {uround(line_parameter_value, parameter_name_to_unit_name[line_parameter], 3)} \, {unit_names_to_tex_strings[line_parameter_unit]}$"
                            line_labels.append(label)

                        for log in (False, True):
                            if not log:
                                y_lower_limit = 0
                            else:
                                y_lower_limit = None

                            cp.utils.xy_plot(plot_name + f'__log={log}',
                                             x,
                                             *lines,
                                             line_labels = line_labels,
                                             title = f"{plot_parameter_name}$\, = {uround(plot_parameter_value, plot_parameter_unit, 3)} \, {unit_names_to_tex_strings[plot_parameter_unit]}$",
                                             x_label = scan_parameter_name, x_scale = scan_parameter_unit,
<<<<<<< HEAD
                                             y_lower_limit = y_lower_limit, y_upper_limit = 1, y_log_axis = log,
=======
                                             y_lower_limit = y_lower_limit, y_upper_limit = 1,
>>>>>>> dde7fa49
                                             y_label = ionization_metric_name,
                                             target_dir = self.plots_dir
                                             )<|MERGE_RESOLUTION|>--- conflicted
+++ resolved
@@ -181,11 +181,7 @@
                                              line_labels = line_labels,
                                              title = f"{plot_parameter_name}$\, = {uround(plot_parameter_value, plot_parameter_unit, 3)} \, {unit_names_to_tex_strings[plot_parameter_unit]}$",
                                              x_label = scan_parameter_name, x_scale = scan_parameter_unit,
-<<<<<<< HEAD
-                                             y_lower_limit = y_lower_limit, y_upper_limit = 1, y_log_axis = log,
-=======
                                              y_lower_limit = y_lower_limit, y_upper_limit = 1,
->>>>>>> dde7fa49
                                              y_label = ionization_metric_name,
                                              target_dir = self.plots_dir
                                              )
@@ -270,11 +266,7 @@
                                              line_labels = line_labels,
                                              title = f"{plot_parameter_name}$\, = {uround(plot_parameter_value, plot_parameter_unit, 3)} \, {unit_names_to_tex_strings[plot_parameter_unit]}$",
                                              x_label = scan_parameter_name, x_scale = scan_parameter_unit,
-<<<<<<< HEAD
-                                             y_lower_limit = y_lower_limit, y_upper_limit = 1, y_log_axis = log,
-=======
                                              y_lower_limit = y_lower_limit, y_upper_limit = 1,
->>>>>>> dde7fa49
                                              y_label = ionization_metric_name,
                                              target_dir = self.plots_dir
                                              )